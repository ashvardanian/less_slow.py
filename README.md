# _Less Slow_ Python

> The spiritual little brother of [`less_slow.cpp`](https://github.com/ashvardanian/less_slow.cpp).
> Assuming Python is used in a different setting than C++, this repository focuses more on scripting, tool integration, and data processing.
> The benchmarks in this repository don't aim to cover every topic entirely, but they help form a mindset and intuition for performance-oriented software design.

Much modern code suffers from common pitfalls: bugs, security vulnerabilities, and performance bottlenecks.
University curricula often teach outdated concepts, while bootcamps oversimplify crucial software development principles.

![Less Slow Python](https://github.com/ashvardanian/ashvardanian/blob/master/repositories/less_slow.py.jpg?raw=true)

This repository offers practical examples of writing efficient Python code.
The topics range from basic micro-kernels executing in a few nanoseconds to more complex constructs involving parallel algorithms, coroutines, and polymorphism. Some of the highlights include:

- Async IO, batching, HTTPX, and FastAPI won't save you from slow IO, potentially resulting in 30x slowdowns compared to the already slow Python-native TCP/IP stack.
- Using callbacks, lambdas, and `yield`-ing functions are much faster than iterator-based routines, unlike Rust and C++.
- Not all composite structures are equally fast: `namedtuple` is slower than { `dataclass`, `class` } is slower than `dict`.
- Depending on your design, error handling with status codes can be 50% faster or 2x slower than exceptions.
- NumPy-based logic can be much slower than `math` functions depending on the shape of the input.
- JIT compilers like Numba can make your code 2x slower, even if the kernels are precompiled if they are short.

To read, jump to the `less_slow.py` source file and read the code snippets and comments.

## Reproducing the Benchmarks

If you are familiar with Python and want to review code and measurements as you read, you can clone the repository and execute the following commands to install the dependencies and run the benchmarks in your local environment.

```sh
git clone https://github.com/ashvardanian/less_slow.py.git # Clone the repository
cd less_slow.py                                            # Change the directory
pip install -r requirements.txt                            # Install the dependencies
pytest less_slow.py                                        # Run all benchmarks
pytest less_slow.py -x -k echo                             # Filter and stop on failure
```

Alternatively, run the benchmarks in a controlled environment using [`uv`](https://docs.astral.sh/uv/getting-started/installation/).

```sh
<<<<<<< HEAD
uv venv --python 3.12                       # Or your preferred Python version
source .venv/bin/activate                   # To activate the virtual environment
uv run --python="3.12" \
 --with-requirements requirements.in \
=======
uv run --python="3.12" --no-sync \
    --with-requirements requirements.in \
>>>>>>> 3188859c
    pytest -ra -q less_slow.py
```

For `pytest`, the `-r` flag can be used to display a "short test summary info" at the end of the test session, making it easy to get a clear picture of all failures in large test suites.
The `-ra` variant limits the summary only to failed tests, avoiding "passed" and "passed with outputs" messages.

For `uv`, the `--no-sync` flag prevents `uv` from creating a `uv.lock` file or modifying an existing `.venv` folder.
To extend the current list of dependencies, update the `requirements.in` file and run `uv sync` to update the environment.

```sh
uv pip compile requirements.in --universal --output-file requirements.txt
uv pip sync requirements.txt
```<|MERGE_RESOLUTION|>--- conflicted
+++ resolved
@@ -36,15 +36,8 @@
 Alternatively, run the benchmarks in a controlled environment using [`uv`](https://docs.astral.sh/uv/getting-started/installation/).
 
 ```sh
-<<<<<<< HEAD
-uv venv --python 3.12                       # Or your preferred Python version
-source .venv/bin/activate                   # To activate the virtual environment
-uv run --python="3.12" \
- --with-requirements requirements.in \
-=======
 uv run --python="3.12" --no-sync \
     --with-requirements requirements.in \
->>>>>>> 3188859c
     pytest -ra -q less_slow.py
 ```
 
